--- conflicted
+++ resolved
@@ -687,11 +687,7 @@
           .map(podName -> {
             // Remove from change set before processing in order to not lose updates
             final WorkflowInstance instance = podUpdates.remove(podName);
-<<<<<<< HEAD
             return runAsync(guard(() -> processPodUpdate(podName, instance)), eventExecutor);
-=======
-            return runAsync(() -> processPodUpdate(podName, instance), executor);
->>>>>>> 50d2dd01
           })
           .collect(toList())
           .forEach(CompletableFuture::join);
