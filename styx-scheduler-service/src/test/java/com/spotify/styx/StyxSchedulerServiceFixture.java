/*-
 * -\-\-
 * Spotify Styx Scheduler Service
 * --
 * Copyright (C) 2016 Spotify AB
 * --
 * Licensed under the Apache License, Version 2.0 (the "License");
 * you may not use this file except in compliance with the License.
 * You may obtain a copy of the License at
 * 
 *      http://www.apache.org/licenses/LICENSE-2.0
 * 
 * Unless required by applicable law or agreed to in writing, software
 * distributed under the License is distributed on an "AS IS" BASIS,
 * WITHOUT WARRANTIES OR CONDITIONS OF ANY KIND, either express or implied.
 * See the License for the specific language governing permissions and
 * limitations under the License.
 * -/-/-
 */

package com.spotify.styx;

import static com.spotify.styx.model.WorkflowState.patchEnabled;
import static java.util.Collections.singletonList;
import static java.util.concurrent.TimeUnit.SECONDS;
import static org.awaitility.Awaitility.await;
import static org.mockito.Mockito.mock;

import com.google.cloud.datastore.Datastore;
import com.google.cloud.datastore.Key;
import com.google.cloud.datastore.KeyQuery;
import com.google.cloud.datastore.Query;
import com.google.cloud.datastore.QueryResults;
import com.google.cloud.datastore.testing.LocalDatastoreHelper;
import com.google.common.base.Throwables;
import com.google.common.collect.Lists;
import com.spotify.apollo.test.ServiceHelper;
import com.spotify.styx.docker.DockerRunner;
import com.spotify.styx.docker.DockerRunner.RunSpec;
import com.spotify.styx.model.Backfill;
import com.spotify.styx.model.Event;
import com.spotify.styx.model.Resource;
import com.spotify.styx.model.SequenceEvent;
import com.spotify.styx.model.Workflow;
import com.spotify.styx.model.WorkflowInstance;
import com.spotify.styx.monitoring.Stats;
import com.spotify.styx.publisher.Publisher;
import com.spotify.styx.schedule.ScheduleSourceFactory;
import com.spotify.styx.state.RunState;
import com.spotify.styx.state.StateManager;
import com.spotify.styx.storage.AggregateStorage;
import com.spotify.styx.storage.BigtableMocker;
import com.spotify.styx.storage.BigtableStorage;
import com.spotify.styx.util.StorageFactory;
import com.spotify.styx.util.Time;
import com.spotify.styx.util.TriggerInstantSpec;
import java.io.IOException;
import java.time.Duration;
import java.time.Instant;
import java.util.List;
import java.util.Optional;
import java.util.concurrent.TimeUnit;
import java.util.concurrent.atomic.AtomicInteger;
import java.util.function.Consumer;
import javaslang.Tuple;
import javaslang.Tuple2;
import javaslang.Tuple3;
import org.apache.hadoop.hbase.client.Connection;
import org.jmock.lib.concurrent.DeterministicScheduler;
import org.junit.After;
import org.junit.AfterClass;
import org.junit.Before;
import org.junit.BeforeClass;
import org.slf4j.Logger;
import org.slf4j.LoggerFactory;

/**
 * A test fixture for system tests that exercise all of Styx in isolation from external systems.
 */
public class StyxSchedulerServiceFixture {

  private static final Logger LOG = LoggerFactory.getLogger(StyxSchedulerServiceFixture.class);

//  static final String TEST_EXECUTION_ID = "execution_1";

  private static LocalDatastoreHelper localDatastore;

  private Datastore datastore = localDatastore.getOptions().getService();
  private Connection bigtable = setupBigTableMockTable(0);
  private AggregateStorage storage = new AggregateStorage(bigtable, datastore, Duration.ZERO);
  private DeterministicScheduler executor = new QuietDeterministicScheduler();
  private Consumer<Workflow> workflowChangeListener;
  private Consumer<Workflow> workflowRemoveListener;

  // circumstantial fields, set by test cases
  private Instant now = Instant.parse("1970-01-01T00:00:00Z");
  private List<Workflow> workflows = Lists.newArrayList();

  // captured fields from fakes
  List<Tuple3<WorkflowInstance, RunSpec, String>> dockerRuns = Lists.newArrayList();
  List<String> dockerCleans = Lists.newArrayList();
  AtomicInteger dockerRestores = new AtomicInteger();

  // service and helper
  private StyxScheduler styxScheduler;
  private ServiceHelper serviceHelper;

  @BeforeClass
  public static void setUpClass() throws Exception {
    localDatastore = LocalDatastoreHelper.create(1.0); // 100% global consistency
    localDatastore.start();
  }

  @AfterClass
  public static void tearDownClass() throws Exception {
    if (localDatastore != null) {
      try {
        localDatastore.stop(org.threeten.bp.Duration.ofSeconds(30));
      } catch (Throwable e) {
        e.printStackTrace();
      }
    }
  }

  @Before
  public void setUp() throws Exception {
    StorageFactory storageFactory = (env) -> storage;
    Time time = () -> now;
    StyxScheduler.ScheduleSources scheduleSources = () -> singletonList(fakeScheduleSource());
    StyxScheduler.StatsFactory statsFactory = (env) -> Stats.NOOP;
    StyxScheduler.ExecutorFactory executorFactory = (ts, tf) -> executor;
    StyxScheduler.PublisherFactory publisherFactory = (env) -> Publisher.NOOP;
    StyxScheduler.DockerRunnerFactory dockerRunnerFactory =
        (id, env, states, exec, stats, debug) -> fakeDockerRunner();

    styxScheduler = StyxScheduler.newBuilder()
        .setTime(time)
        .setStorageFactory(storageFactory)
        .setDockerRunnerFactory(dockerRunnerFactory)
        .setScheduleSources(scheduleSources)
        .setStatsFactory(statsFactory)
        .setExecutorFactory(executorFactory)
        .setPublisherFactory(publisherFactory)
        .build();

    serviceHelper = ServiceHelper.create(styxScheduler, StyxScheduler.SERVICE_NAME);
  }

  @After
  public void tearDown() throws Exception {
    serviceHelper.close();

    // clear datastore after each test
    Datastore datastore = localDatastore.getOptions().getService();
    KeyQuery query = Query.newKeyQueryBuilder().build();
    final QueryResults<Key> keys = datastore.run(query);
    while (keys.hasNext()) {
      datastore.delete(keys.next());
    }
  }

  void injectEvent(Event event) throws StateManager.IsClosed {
    styxScheduler.receive(event);
  }

  RunState getState(WorkflowInstance workflowInstance) {
    return styxScheduler.getState(workflowInstance);
  }

  void tickScheduler() {
    styxScheduler.tickScheduler();
  }

  void tickTriggerManager() {
    styxScheduler.tickTriggerManager();
  }

  void tickBackfillTriggerManager() {
    styxScheduler.tickBackfillTriggerManager();
  }

  void givenTheTimeIs(String time) {
    now = Instant.parse(time);
    printTime();
  }

  void givenWorkflow(Workflow workflow) throws IOException {
    workflows.add(workflow);

    // storing before start causes the WorkflowInitializer not to do anything
    storage.storeWorkflow(workflow);
  }

  void givenNextNaturalTriggerOld(Workflow workflow, String nextNaturalTrigger) throws IOException {
    Instant next = Instant.parse(nextNaturalTrigger);
    storage.updateNextNaturalTriggerOld(workflow.id(), next);
  }

  void givenNextNaturalTrigger(Workflow workflow, String nextNaturalTrigger) throws IOException {
    Instant next = Instant.parse(nextNaturalTrigger);
    Instant offset = workflow.configuration().addOffset(next);
    TriggerInstantSpec spec = TriggerInstantSpec.create(next, offset);

    storage.updateNextNaturalTrigger(workflow.id(), spec);
  }

  void givenBackfill(Backfill backfill) throws IOException {
    storage.storeBackfill(backfill);
  }

  void givenResource(Resource resource) throws IOException {
    storage.storeResource(resource);
  }

  void workflowChanges(Workflow workflow) {
    workflowChangeListener.accept(workflow);
  }

  void workflowDeleted(Workflow workflow) {
    workflowRemoveListener.accept(workflow);
  }

  /**
   * Fast forwards the time without any execution in-between.
   */
  void timeJumps(int n, TimeUnit unit) {
    LOG.info("{} {} passes", n, unit);
    now = now.plusMillis(unit.toMillis(n));
    printTime();
  }

  /**
   * Fast forwards the time by executing all tasks in-between according to the executor's delay.
   */
  void timePasses(int n, TimeUnit unit) {
    LOG.info("{} {} passes", n, unit);
    now = now.plusMillis(unit.toMillis(n));
    executor.tick(n, unit);
    printTime();
  }

  void givenWorkflowEnabledStateIs(Workflow workflow, boolean enabled) {
    try {
      storage.patchState(workflow.id(), patchEnabled(enabled));
    } catch (IOException e) {
      throw Throwables.propagate(e);
    }
  }

  void givenTheGlobalEnableFlagIs(boolean enabled) {
    try {
      storage.setGlobalEnabled(enabled);
    } catch (IOException e) {
      throw Throwables.propagate(e);
    }
  }

  void givenActiveStateAtSequenceCount(WorkflowInstance workflowInstance, long count) {
    try {
      storage.writeActiveState(workflowInstance, count);
    } catch (IOException e) {
      throw Throwables.propagate(e);
    }
  }

  void givenStoredEvent(Event event, long count) {
    try {
      storage.writeEvent(SequenceEvent.create(event, count, now.toEpochMilli()));
    } catch (IOException e) {
      throw Throwables.propagate(e);
    }
  }

  void givenStoredEventAtTime(Event event, long count, long time) {
    try {
      storage.writeEvent(SequenceEvent.create(event, count, time));
    } catch (IOException e) {
      throw Throwables.propagate(e);
    }
  }

  void styxStarts() throws Exception {
    LOG.info("Styx service starts");
    serviceHelper.start();
  }

  long timeOffsetSeconds(int secondsOffset) {
    return now.plusSeconds(secondsOffset).toEpochMilli();
  }

  void awaitBackfillCompleted(String id) {
    await().atMost(30, SECONDS).until(() -> {
      final Optional<Backfill> backfill = storage.backfill(id);
      return backfill.isPresent() && backfill.get().allTriggered();
    });
  }

  void awaitNumberOfDockerRuns(int n) {
    await().atMost(30, SECONDS).until(() -> dockerRuns.size() == n);
  }

  void awaitWorkflowInstanceState(WorkflowInstance instance, RunState.State state) {
    await().atMost(30, SECONDS).until(() -> {
      final RunState runState = getState(instance);
      return runState != null && runState.state() == state;
    });
  }

  void awaitWorkflowInstanceCompletion(WorkflowInstance workflowInstance) {
    await().atMost(30, SECONDS).until(() -> getState(workflowInstance) == null);
  }

  private void printTime() {
    LOG.info("The time is {}", now);
  }

  private ScheduleSourceFactory fakeScheduleSource() {
    return (changeListener, removeListener, environment, exec) ->
        /* start */ () -> {
      workflowChangeListener = changeListener;
      workflows.forEach(changeListener);
      workflowRemoveListener = removeListener;
    };
  }

  private DockerRunner fakeDockerRunner() {
    return new DockerRunner() {
      @Override
      public void restore() {
        dockerRestores.incrementAndGet();
      }

      @Override
<<<<<<< HEAD
      public void start(WorkflowInstance workflowInstance, RunSpec runSpec) {
        dockerRuns.add(Tuple.of(workflowInstance, runSpec));
=======
      public void start(WorkflowInstance workflowInstance, RunSpec runSpec, String executionId) {
        dockerRuns.add(Tuple.of(workflowInstance, runSpec, executionId));
>>>>>>> e865a954
      }

      @Override
      public void cleanup() throws IOException {
      }

      @Override
      public void cleanup(WorkflowInstance workflowInstance, String executionId) {
        dockerCleans.add(executionId);
      }

      @Override
      public void close() throws IOException {
      }
    };
  }

  private Connection setupBigTableMockTable(int numFailures) {
    Connection bigtable = mock(Connection.class);
    try {
      new BigtableMocker(bigtable)
          .setNumFailures(numFailures)
          .setupTable(BigtableStorage.EVENTS_TABLE_NAME)
          .finalizeMocking();
    } catch (IOException e) {
      throw Throwables.propagate(e);
    }
    return bigtable;
  }
}<|MERGE_RESOLUTION|>--- conflicted
+++ resolved
@@ -97,7 +97,7 @@
   private List<Workflow> workflows = Lists.newArrayList();
 
   // captured fields from fakes
-  List<Tuple3<WorkflowInstance, RunSpec, String>> dockerRuns = Lists.newArrayList();
+  List<Tuple2<WorkflowInstance, RunSpec>> dockerRuns = Lists.newArrayList();
   List<String> dockerCleans = Lists.newArrayList();
   AtomicInteger dockerRestores = new AtomicInteger();
 
@@ -331,13 +331,8 @@
       }
 
       @Override
-<<<<<<< HEAD
       public void start(WorkflowInstance workflowInstance, RunSpec runSpec) {
         dockerRuns.add(Tuple.of(workflowInstance, runSpec));
-=======
-      public void start(WorkflowInstance workflowInstance, RunSpec runSpec, String executionId) {
-        dockerRuns.add(Tuple.of(workflowInstance, runSpec, executionId));
->>>>>>> e865a954
       }
 
       @Override
