/*
 * -\-\-
 * Spotify Styx Scheduler Service
 * --
 * Copyright (C) 2017 Spotify AB
 * --
 * Licensed under the Apache License, Version 2.0 (the "License");
 * you may not use this file except in compliance with the License.
 * You may obtain a copy of the License at
 * 
 *      http://www.apache.org/licenses/LICENSE-2.0
 * 
 * Unless required by applicable law or agreed to in writing, software
 * distributed under the License is distributed on an "AS IS" BASIS,
 * WITHOUT WARRANTIES OR CONDITIONS OF ANY KIND, either express or implied.
 * See the License for the specific language governing permissions and
 * limitations under the License.
 * -/-/-
 */

package com.spotify.styx;

import static com.spotify.styx.model.Schedule.DAYS;
import static java.nio.charset.StandardCharsets.UTF_8;
import static org.hamcrest.Matchers.contains;
import static org.hamcrest.Matchers.is;
import static org.hamcrest.Matchers.theInstance;
import static org.junit.Assert.assertThat;
import static org.mockito.Answers.RETURNS_DEEP_STUBS;
import static org.mockito.Matchers.any;
import static org.mockito.Matchers.eq;
import static org.mockito.Mockito.times;
import static org.mockito.Mockito.verify;
import static org.mockito.Mockito.verifyNoMoreInteractions;
import static org.mockito.Mockito.when;

import com.codahale.metrics.Gauge;
import com.google.api.services.container.v1beta1.Container;
import com.google.api.services.container.v1beta1.model.Cluster;
import com.google.api.services.container.v1beta1.model.MasterAuth;
import com.google.common.collect.ImmutableMap;
import com.google.common.collect.ImmutableSet;
import com.google.common.io.Resources;
import com.google.common.util.concurrent.RateLimiter;
import com.spotify.styx.StyxScheduler.KubernetesClientFactory;
import com.spotify.styx.model.Workflow;
import com.spotify.styx.model.WorkflowConfiguration;
import com.spotify.styx.model.WorkflowId;
import com.spotify.styx.model.WorkflowInstance;
import com.spotify.styx.monitoring.Stats;
import com.spotify.styx.state.QueuedStateManager;
import com.spotify.styx.state.RunState;
import com.spotify.styx.state.RunState.State;
import com.spotify.styx.state.StateData;
import com.spotify.styx.state.Trigger;
import com.spotify.styx.storage.Storage;
import com.spotify.styx.storage.StorageTransaction;
import com.spotify.styx.util.Shard;
import com.spotify.styx.util.Time;
import com.spotify.styx.util.TriggerUtil;
import com.typesafe.config.Config;
import com.typesafe.config.ConfigFactory;
import io.fabric8.kubernetes.client.NamespacedKubernetesClient;
import java.io.IOException;
import java.time.Instant;
import java.util.Map;
import java.util.function.Supplier;
<<<<<<< HEAD
import junitparams.JUnitParamsRunner;
import junitparams.Parameters;
=======
import okhttp3.OkHttpClient;
import okhttp3.Protocol;
>>>>>>> d06cc3c9
import org.junit.Before;
import org.junit.Test;
import org.junit.runner.RunWith;
import org.mockito.ArgumentCaptor;
import org.mockito.Captor;
import org.mockito.Mock;
import org.mockito.MockitoAnnotations;

@RunWith(JUnitParamsRunner.class)
public class StyxSchedulerTest {

  @Captor private ArgumentCaptor<io.fabric8.kubernetes.client.Config> k8sClientConfigCaptor;
  @Captor private ArgumentCaptor<OkHttpClient> httpClientCaptor;
  @Captor private ArgumentCaptor<Shard> shardArgumentCaptor;
  @Captor private ArgumentCaptor<Gauge<Long>> longGaugeCaptor;
  @Captor private ArgumentCaptor<Gauge<Double>> doubleGaugeCaptor;

  @Mock private KubernetesClientFactory kubernetesClientFactory;
  @Mock private NamespacedKubernetesClient kubernetesClient;
  @Mock(answer = RETURNS_DEEP_STUBS) private Container gkeClient;
  @Mock private Container.Projects.Locations.Clusters.Get gkeClusterGet;
  @Mock private Storage storage;
  @Mock private StorageTransaction transaction;
  @Mock private QueuedStateManager stateManager;
  @Mock private Supplier<Map<WorkflowId, Workflow>> workflowCache;
  @Mock private RateLimiter submissionRateLimiter;
  @Mock private Stats stats;
  @Mock private Time time;

  private StyxScheduler styxScheduler;

  @Before
  public void setUp() throws Exception {
<<<<<<< HEAD
    MockitoAnnotations.initMocks(this);
    when(kubernetesClientFactory.apply(any())).thenReturn(kubernetesClient);
=======
    when(kubernetesClientFactory.apply(any(), any())).thenReturn(kubernetesClient);
>>>>>>> d06cc3c9
    when(gkeClient.projects().locations().clusters().get(any())).thenReturn(gkeClusterGet);

    styxScheduler = StyxScheduler.newBuilder().build();
  }

  @Test
  @Parameters({"4711", ""})
  public void testGetKubernetesClient(String k8sRequestTimeoutConfig) throws Exception {

    final String project = "test-project";
    final String zone = "test-zone";
    final String cluster = "test-cluster";
    final String namespace = "test-namespace";

    final ImmutableMap.Builder<String, String> configMap = ImmutableMap.<String, String>builder()
        .put("styx.gke.foo.project-id", project)
        .put("styx.gke.foo.cluster-zone", zone)
        .put("styx.gke.foo.cluster-id", cluster)
        .put("styx.gke.foo.namespace", namespace);

    final int expectedK8sRequestTimeout;
    if (!k8sRequestTimeoutConfig.isEmpty()) {
      configMap.put("styx.k8s.request-timeout", k8sRequestTimeoutConfig);
      expectedK8sRequestTimeout = Integer.parseInt(k8sRequestTimeoutConfig);
    } else {
      expectedK8sRequestTimeout = StyxScheduler.DEFAULT_KUBERNETES_REQUEST_TIMEOUT_MILLIS;
    }

    final Config config = ConfigFactory.parseMap(configMap.build());


    final String endpoint = "k8s.example.com:4711";
    final String clusterCaCertificate = Resources.toString(Resources.getResource("ca.crt"), UTF_8);
    final String clientCertificate = Resources.toString(Resources.getResource("client.crt"), UTF_8);
    final String clientKey = Resources.toString(Resources.getResource("client.key"), UTF_8);

    final Cluster gkeCluster = new Cluster();
    gkeCluster.setEndpoint(endpoint);

    final MasterAuth masterAuth = new MasterAuth();
    masterAuth.setClusterCaCertificate(clusterCaCertificate);
    masterAuth.setClientCertificate(clientCertificate);
    masterAuth.setClientKey(clientKey);
    gkeCluster.setMasterAuth(masterAuth);

    when(gkeClusterGet.execute()).thenReturn(gkeCluster);

    final NamespacedKubernetesClient client =
        StyxScheduler.getKubernetesClient(config, "foo", gkeClient, kubernetesClientFactory);
    assertThat(client, is(theInstance(kubernetesClient)));

    verify(kubernetesClientFactory).apply(httpClientCaptor.capture(), k8sClientConfigCaptor.capture());

    final io.fabric8.kubernetes.client.Config k8sConfig = k8sClientConfigCaptor.getValue();
    final OkHttpClient httpClient = httpClientCaptor.getValue();

    assertThat(k8sConfig.getMasterUrl(), is("https://" + endpoint + "/"));
    assertThat(k8sConfig.getCaCertData(), is(clusterCaCertificate));
    assertThat(k8sConfig.getClientCertData(), is(clientCertificate));
    assertThat(k8sConfig.getClientKeyData(), is(clientKey));
    assertThat(k8sConfig.getNamespace(), is(namespace));
<<<<<<< HEAD
    assertThat(k8sConfig.getRequestTimeout(), is(expectedK8sRequestTimeout));
  }

  @Test
  public void shouldUpdateShardsAccordingToUsedResources() throws Exception {
    when(storage.runInTransaction(any())).thenAnswer(
        a -> a.<TransactionFunction>getArgument(0).apply(transaction));
    final Map<String, Long> resourcesUsageMap = ImmutableMap.of("res1", 257L);

    styxScheduler.updateShards(storage, resourcesUsageMap);

    verify(transaction, times(128)).store(shardArgumentCaptor.capture());
    shardsWithValue(shardArgumentCaptor, 3L, 1L);
    shardsWithValue(shardArgumentCaptor, 2L, 127L);
  }

  @Test
  public void shouldFailToUpdateShardsAccordingToUsedResources() throws Exception {
    final IOException exception = new IOException();
    when(storage.runInTransaction(any())).thenThrow(exception);
    final Map<String, Long> resourcesUsageMap = ImmutableMap.of("res1", 257L);

    try {
      styxScheduler.updateShards(storage, resourcesUsageMap);
      fail();
    } catch (Exception e) {
      assertThat(e.getCause(), is(exception));
    }
  }

  @Test
  public void shouldResetShardsOfResource() throws Exception {
    when(storage.runInTransaction(any())).thenAnswer(
        a -> a.<TransactionFunction>getArgument(0).apply(transaction));

    styxScheduler.resetShards(storage, Resource.create("res1", 300));
=======
>>>>>>> d06cc3c9

    assertThat(httpClient.protocols(), contains(Protocol.HTTP_1_1));
  }

  @Test
  public void testSetupMetrics() throws IOException {
    final WorkflowId wfid1 = WorkflowId.create("foo1", "bar1");
    final WorkflowId wfid2 = WorkflowId.create("foo2", "bar2");
    final WorkflowConfiguration wfc1 = WorkflowConfiguration.builder()
        .id(wfid1.id())
        .schedule(DAYS)
        .dockerImage("foo1:bar1")
        .build();
    final WorkflowConfiguration wfc2 = WorkflowConfiguration.builder()
        .id(wfid2.id())
        .schedule(DAYS)
        .dockerImage("foo2:bar2")
        .build();
    final Workflow wf1 = Workflow.create(wfid1.componentId(), wfc1);
    final Workflow wf2 = Workflow.create(wfid2.componentId(), wfc2);
    final WorkflowInstance wfi1 = WorkflowInstance.create(wfid1, "2018-01-02");
    final WorkflowInstance wfi2 = WorkflowInstance.create(wfid2, "2018-01-02");
    final RunState rs1 = RunState.create(wfi1, State.QUEUED, StateData.newBuilder()
        .trigger(Trigger.natural())
        .build());
    final RunState rs2 = RunState.create(wfi2, State.RUNNING, StateData.newBuilder()
        .trigger(Trigger.adhoc("foobar"))
        .build());

    when(time.get()).thenReturn(Instant.now());
    when(stateManager.getActiveStates()).thenReturn(ImmutableMap.of(wfi1, rs1, wfi2, rs2));
    when(workflowCache.get()).thenReturn(ImmutableMap.of(wfid1, wf1, wfid2, wf2));
    when(storage.enabled()).thenReturn(ImmutableSet.of(wfid1));

    StyxScheduler.setupMetrics(stateManager, workflowCache, storage, submissionRateLimiter, stats, time);

    verify(stats).registerQueuedEventsMetric(longGaugeCaptor.capture());
    verify(stats).registerWorkflowCountMetric(eq("all"), longGaugeCaptor.capture());
    verify(stats).registerWorkflowCountMetric(eq("configured"), longGaugeCaptor.capture());
    verify(stats).registerWorkflowCountMetric(eq("enabled"), longGaugeCaptor.capture());
    verify(stats).registerWorkflowCountMetric(eq("docker_termination_logging_enabled"), longGaugeCaptor.capture());

    for (State state : State.values()) {
      for (String triggerType : TriggerUtil.triggerTypesList()) {
        verify(stats).registerActiveStatesMetric(eq(state), eq(triggerType), longGaugeCaptor.capture());
      }
      verify(stats).registerActiveStatesMetric(eq(state), eq("none"), longGaugeCaptor.capture());
    }

    verify(stats).registerSubmissionRateLimitMetric(doubleGaugeCaptor.capture());

    longGaugeCaptor.getAllValues().forEach(Gauge::getValue);
    doubleGaugeCaptor.getAllValues().forEach(Gauge::getValue);

    verify(stateManager).queuedEvents();

    // Verify that expensive methods were cached
    verify(stateManager, times(1)).getActiveStates();
    verify(storage, times(1)).enabled();

    verifyNoMoreInteractions(storage);
    verifyNoMoreInteractions(stateManager);
  }

  @Test
  public void shouldReflectDevMode() {
    final Config devConfig = ConfigFactory.parseMap(ImmutableMap.of("styx.mode", "development"));
    final Config prodConfig = ConfigFactory.parseMap(ImmutableMap.of("styx.mode", "production"));
    assertThat(StyxScheduler.isDevMode(devConfig), is(true));
    assertThat(StyxScheduler.isDevMode(prodConfig), is(false));
  }

  private void shardsWithValue(ArgumentCaptor<Shard> shardArgumentCaptor, long value, long times) {
    assertThat(shardArgumentCaptor.getAllValues()
            .stream()
            .filter(shard -> shard.value() == value)
            .count(),
        is(times));
  }
}<|MERGE_RESOLUTION|>--- conflicted
+++ resolved
@@ -65,13 +65,10 @@
 import java.time.Instant;
 import java.util.Map;
 import java.util.function.Supplier;
-<<<<<<< HEAD
 import junitparams.JUnitParamsRunner;
 import junitparams.Parameters;
-=======
 import okhttp3.OkHttpClient;
 import okhttp3.Protocol;
->>>>>>> d06cc3c9
 import org.junit.Before;
 import org.junit.Test;
 import org.junit.runner.RunWith;
@@ -105,12 +102,8 @@
 
   @Before
   public void setUp() throws Exception {
-<<<<<<< HEAD
     MockitoAnnotations.initMocks(this);
-    when(kubernetesClientFactory.apply(any())).thenReturn(kubernetesClient);
-=======
     when(kubernetesClientFactory.apply(any(), any())).thenReturn(kubernetesClient);
->>>>>>> d06cc3c9
     when(gkeClient.projects().locations().clusters().get(any())).thenReturn(gkeClusterGet);
 
     styxScheduler = StyxScheduler.newBuilder().build();
@@ -172,45 +165,7 @@
     assertThat(k8sConfig.getClientCertData(), is(clientCertificate));
     assertThat(k8sConfig.getClientKeyData(), is(clientKey));
     assertThat(k8sConfig.getNamespace(), is(namespace));
-<<<<<<< HEAD
     assertThat(k8sConfig.getRequestTimeout(), is(expectedK8sRequestTimeout));
-  }
-
-  @Test
-  public void shouldUpdateShardsAccordingToUsedResources() throws Exception {
-    when(storage.runInTransaction(any())).thenAnswer(
-        a -> a.<TransactionFunction>getArgument(0).apply(transaction));
-    final Map<String, Long> resourcesUsageMap = ImmutableMap.of("res1", 257L);
-
-    styxScheduler.updateShards(storage, resourcesUsageMap);
-
-    verify(transaction, times(128)).store(shardArgumentCaptor.capture());
-    shardsWithValue(shardArgumentCaptor, 3L, 1L);
-    shardsWithValue(shardArgumentCaptor, 2L, 127L);
-  }
-
-  @Test
-  public void shouldFailToUpdateShardsAccordingToUsedResources() throws Exception {
-    final IOException exception = new IOException();
-    when(storage.runInTransaction(any())).thenThrow(exception);
-    final Map<String, Long> resourcesUsageMap = ImmutableMap.of("res1", 257L);
-
-    try {
-      styxScheduler.updateShards(storage, resourcesUsageMap);
-      fail();
-    } catch (Exception e) {
-      assertThat(e.getCause(), is(exception));
-    }
-  }
-
-  @Test
-  public void shouldResetShardsOfResource() throws Exception {
-    when(storage.runInTransaction(any())).thenAnswer(
-        a -> a.<TransactionFunction>getArgument(0).apply(transaction));
-
-    styxScheduler.resetShards(storage, Resource.create("res1", 300));
-=======
->>>>>>> d06cc3c9
 
     assertThat(httpClient.protocols(), contains(Protocol.HTTP_1_1));
   }
