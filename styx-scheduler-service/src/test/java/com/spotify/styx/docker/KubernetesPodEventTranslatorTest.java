--- conflicted
+++ resolved
@@ -55,7 +55,7 @@
   private static final String MESSAGE_FORMAT = "{\"rfu\":{\"dum\":\"my\"},\"component_id\":\"dummy\",\"workflow_id\":\"dummy\",\"parameter\":\"dummy\",\"execution_id\":\"dummy\",\"event\":\"dummy\",\"exit_code\":%d}\n";
   private static final KubernetesSecretSpec SECRET_SPEC = KubernetesSecretSpec.builder().build();
 
-  Pod pod = KubernetesDockerRunner.createPod(WFI, RUN_SPEC, SECRET_SPEC, "test-exec-id");
+  Pod pod = KubernetesDockerRunner.createPod(WFI, RUN_SPEC, SECRET_SPEC);
 
   @Test
   public void terminateOnSuccessfulTermination() throws Exception {
@@ -334,12 +334,7 @@
   private Pod podWithTerminationLogging() {
     return KubernetesDockerRunner.createPod(
         WFI,
-<<<<<<< HEAD
         DockerRunner.RunSpec.create("eid", "busybox", ImmutableList.of(), true,
             Optional.empty(), Optional.empty(), Optional.empty()), SECRET_SPEC);
-=======
-        DockerRunner.RunSpec.create("busybox", ImmutableList.of(), true,
-            Optional.empty(), Optional.empty(), Optional.empty()), SECRET_SPEC, "test-exec-id");
->>>>>>> e865a954
   }
 }