/*-
 * -\-\-
 * Spotify Styx API Service
 * --
 * Copyright (C) 2017 Spotify AB
 * --
 * Licensed under the Apache License, Version 2.0 (the "License");
 * you may not use this file except in compliance with the License.
 * You may obtain a copy of the License at
 * 
 *      http://www.apache.org/licenses/LICENSE-2.0
 * 
 * Unless required by applicable law or agreed to in writing, software
 * distributed under the License is distributed on an "AS IS" BASIS,
 * WITHOUT WARRANTIES OR CONDITIONS OF ANY KIND, either express or implied.
 * See the License for the specific language governing permissions and
 * limitations under the License.
 * -/-/-
 */

package com.spotify.styx.api;

import static com.spotify.styx.api.Api.Version.V3;
import static com.spotify.styx.api.Middlewares.json;
import static com.spotify.styx.serialization.Json.OBJECT_MAPPER;

import com.fasterxml.jackson.databind.JsonNode;
import com.spotify.apollo.Request;
import com.spotify.apollo.RequestContext;
import com.spotify.apollo.Response;
import com.spotify.apollo.Status;
import com.spotify.apollo.route.AsyncHandler;
import com.spotify.apollo.route.Route;
import com.spotify.styx.api.Middlewares.AuthContext;
import com.spotify.styx.api.workflow.WorkflowInitializationException;
import com.spotify.styx.api.workflow.WorkflowInitializer;
import com.spotify.styx.model.Schedule;
import com.spotify.styx.model.Workflow;
import com.spotify.styx.model.WorkflowConfiguration;
import com.spotify.styx.model.WorkflowId;
import com.spotify.styx.model.WorkflowInstance;
import com.spotify.styx.model.WorkflowState;
import com.spotify.styx.model.data.WorkflowInstanceExecutionData;
import com.spotify.styx.storage.Storage;
import com.spotify.styx.util.ParameterUtil;
import com.spotify.styx.util.ResourceNotFoundException;
import com.spotify.styx.util.TimeUtil;
import com.spotify.styx.util.WorkflowValidator;
import java.io.IOException;
import java.time.Instant;
import java.util.Arrays;
import java.util.Collection;
import java.util.List;
import java.util.Objects;
import java.util.Optional;
import java.util.function.BiConsumer;
import java.util.stream.Stream;
import okio.ByteString;
import org.slf4j.Logger;
import org.slf4j.LoggerFactory;

public final class WorkflowResource {

  private static final String BASE = "/workflows";
  private static final int DEFAULT_PAGE_LIMIT = 24 * 7;

  private static final Logger LOG = LoggerFactory.getLogger(WorkflowResource.class);

  private final WorkflowValidator workflowValidator;
  private final WorkflowInitializer workflowInitializer;

  private final Storage storage;
  private final BiConsumer<Optional<Workflow>, Optional<Workflow>> workflowConsumer;
  private final WorkflowActionAuthorizer workflowActionAuthorizer;

  public WorkflowResource(Storage storage, WorkflowValidator workflowValidator,
                          WorkflowInitializer workflowInitializer,
                          BiConsumer<Optional<Workflow>, Optional<Workflow>> workflowConsumer,
                          WorkflowActionAuthorizer workflowActionAuthorizer) {
    this.storage = Objects.requireNonNull(storage, "storage");
    this.workflowValidator = Objects.requireNonNull(workflowValidator, "workflowValidator");
    this.workflowInitializer = Objects.requireNonNull(workflowInitializer, "workflowInitializer");
    this.workflowConsumer = Objects.requireNonNull(workflowConsumer, "workflowConsumer");
    this.workflowActionAuthorizer = Objects.requireNonNull(workflowActionAuthorizer,
        "workflowActionAuthorizer");
  }

  public Stream<Route<AsyncHandler<Response<ByteString>>>> routes(RequestAuthenticator requestAuthenticator) {
    final List<Route<AsyncHandler<Response<ByteString>>>> routes = Arrays.asList(
        Route.with(
            json(), "GET", BASE + "/<cid>/<wfid>",
            rc -> workflow(arg("cid", rc), arg("wfid", rc))),
        Route.with(
            json(), "GET", BASE,
            rc -> workflows()),
        Route.with(
            json(), "GET", BASE + "/<cid>",
            rc -> workflows(arg("cid", rc))),
        Route.with(
            Middlewares.<Workflow>authed(requestAuthenticator).and(json()), "POST", BASE + "/<cid>",
            rc -> ac -> createOrUpdateWorkflow(arg("cid", rc), rc, ac)),
        Route.with(
            Middlewares.<ByteString>authed(requestAuthenticator).and(json()), "DELETE", BASE + "/<cid>/<wfid>",
            rc -> ac -> deleteWorkflow(arg("cid", rc),arg("wfid", rc), ac)),
        Route.with(
            json(), "GET", BASE + "/<cid>/<wfid>/instances",
            rc -> instances(arg("cid", rc), arg("wfid", rc), rc.request())),
        Route.with(
            json(), "GET", BASE + "/<cid>/<wfid>/instances/<iid>",
            rc -> instance(arg("cid", rc), arg("wfid", rc), arg("iid", rc))),
        Route.with(
            json(), "GET", BASE + "/<cid>/<wfid>/state",
            rc -> state(arg("cid", rc), arg("wfid", rc))),
        Route.with(
            Middlewares.<WorkflowState>authed(requestAuthenticator).and(json()), "PATCH", BASE + "/<cid>/<wfid>/state",
            rc -> ac -> patchState(arg("cid", rc), arg("wfid", rc), rc.request(), ac))
    );

    return Api.prefixRoutes(routes, V3);
  }

  private Response<ByteString> deleteWorkflow(String cid, String wfid, AuthContext ac) {
    final WorkflowId workflowId = WorkflowId.create(cid, wfid);
    try {
<<<<<<< HEAD
      var deletedWorkflow = storage.runInTransactionWithRetries(tx -> {
        var workflowOpt = tx.workflow(workflowId);
        if (workflowOpt.isEmpty()) {
          var response = Response.forStatus(Status.NOT_FOUND.withReasonPhrase("Workflow does not exist"));
          throw new ResponseException(response);
        }
        var workflow = workflowOpt.orElseThrow();
        workflowActionAuthorizer.authorizeWorkflowAction(ac, workflow);
        tx.deleteWorkflow(workflowId);
        return workflow;
      });
      workflowConsumer.accept(Optional.of(deletedWorkflow), Optional.empty());
      LOG.info("Workflow removed: {}", workflowId);
      return Response.forStatus(Status.NO_CONTENT);
    } catch (IOException e) {
      LOG.warn("Failed to delete workflow: {}", workflowId);
      return Response.forStatus(Status.INTERNAL_SERVER_ERROR.withReasonPhrase("Error in internal storage"));
=======
      workflow = storage.workflow(workflowId);
    } catch (IOException e) {
      throw new RuntimeException("Couldn't read workflow " + workflowId, e);
    }
    
    if (!workflow.isPresent()) {
      return Response.forStatus(Status.NOT_FOUND.withReasonPhrase("Workflow does not exist"));
    }

    // TODO: run in transaction

    workflowActionAuthorizer.authorizeWorkflowAction(ac, workflow.get());

    try {
      storage.delete(workflowId);
    } catch (IOException e) {
      throw new RuntimeException("Couldn't remove workflow " + workflowId, e);
>>>>>>> fd1860dd
    }
  }

  private Response<Workflow> createOrUpdateWorkflow(String componentId,
      RequestContext rc, AuthContext ac) {
    final Optional<ByteString> payload = rc.request().payload();
    if (!payload.isPresent()) {
      return Response.forStatus(Status.BAD_REQUEST.withReasonPhrase("Missing payload."));
    }
    final WorkflowConfiguration workflowConfig;
    try {
      workflowConfig = OBJECT_MAPPER
          .readValue(payload.get().toByteArray(), WorkflowConfiguration.class);
    } catch (IOException e) {
      return Response.forStatus(Status.BAD_REQUEST
          .withReasonPhrase("Invalid payload. " + e.getMessage()));
    }

    final Workflow workflow = Workflow.create(componentId, workflowConfig);

    workflowActionAuthorizer.authorizeWorkflowAction(ac, workflow);

    var errors = workflowValidator.validateWorkflow(workflow);
    if (!errors.isEmpty()) {
      return Response.forStatus(
          Status.BAD_REQUEST.withReasonPhrase("Invalid workflow configuration: " + errors));
    }

    final Optional<Workflow> oldWorkflowOptional;
    try {
      oldWorkflowOptional = workflowInitializer.store(workflow, existingWorkflowOpt ->
          existingWorkflowOpt.ifPresent(existingWorkflow ->
              workflowActionAuthorizer.authorizeWorkflowAction(ac, existingWorkflow)));
    } catch (WorkflowInitializationException e) {
      return Response.forStatus(Status.BAD_REQUEST.withReasonPhrase(e.getMessage()));
    }

    workflowConsumer.accept(oldWorkflowOptional, Optional.of(workflow));

    if (oldWorkflowOptional.isPresent()) {
      LOG.info("Workflow modified, old config: {}, new config: {}", oldWorkflowOptional.get(),
          workflow);
    } else {
      LOG.info("Workflow added: {}", workflow);
    }

    return Response.forPayload(workflow);
  }

  private Response<Collection<Workflow>> workflows() {
    try {
      return Response.forPayload(storage.workflows().values());
    } catch (IOException e) {
      throw new RuntimeException("Failed to get workflows", e);
    }
  }

  private Response<List<Workflow>> workflows(String componentId) {
    try {
      return Response.forPayload(storage.workflows(componentId));
    } catch (IOException e) {
      throw new RuntimeException("Failed to get workflows of component " + componentId, e);
    }
  }

  private Response<WorkflowState> patchState(String componentId, String id, Request request,
                                             AuthContext ac) {
    final Optional<ByteString> payload = request.payload();
    if (!payload.isPresent()) {
      return Response.forStatus(Status.BAD_REQUEST.withReasonPhrase("Missing payload."));
    }

    final WorkflowId workflowId = WorkflowId.create(componentId, id);
    workflowActionAuthorizer.authorizeWorkflowAction(ac, workflowId);

    final WorkflowState patchState;
    try {
      final JsonNode json = OBJECT_MAPPER.readTree(payload.get().toByteArray());
      if (json.has("commit_sha") || json.has("docker_image")) {
        // TODO: remove this when nobody is doing PATCH with these fields (added 2017-11-08)
        return Response.forStatus(Status.BAD_REQUEST.withReasonPhrase(
            "Invalid payload: commit_sha and docker_image not allowed."));
      }
      patchState = OBJECT_MAPPER.readValue(payload.get().toByteArray(), WorkflowState.class);
    } catch (IOException e) {
      return Response.forStatus(Status.BAD_REQUEST.withReasonPhrase("Invalid payload."));
    }

    try {
      storage.patchState(workflowId, patchState);
    } catch (ResourceNotFoundException e) {
      return Response.forStatus(Status.NOT_FOUND.withReasonPhrase(e.getMessage()));
    } catch (IOException e) {
      throw new RuntimeException("Failed to update the state of workflow " + workflowId.toKey(), e);
    }

    return state(componentId, id);
  }

  private Response<Workflow> workflow(String componentId, String id) {
    var workflowId = WorkflowId.create(componentId, id);
    try {
      return storage.workflow(workflowId)
          .map(Response::forPayload)
          .orElse(Response.forStatus(Status.NOT_FOUND));
    } catch (IOException e) {
      throw new RuntimeException("Failed get workflow " + workflowId.toKey(), e);
    }
  }

  private Response<WorkflowState> state(String componentId, String id) {
    var workflowId = WorkflowId.create(componentId, id);
    try {
      return Response.forPayload(storage.workflowState(workflowId));
    } catch (IOException e) {
      throw new RuntimeException("Failed to get the state of workflow " + workflowId.toKey(), e);
    }
  }

  private Response<List<WorkflowInstanceExecutionData>> instances(
      String componentId,
      String id,
      Request request) {
    final WorkflowId workflowId = WorkflowId.create(componentId, id);
    final String offset = request.parameter("offset").orElse("");
    final int limit = request.parameter("limit").map(Integer::parseInt).orElse(DEFAULT_PAGE_LIMIT);
    final String start = request.parameter("start").orElse("");
    final String stop = request.parameter("stop").orElse("");
    final boolean tail = Boolean.parseBoolean(request.parameter("tail").orElse(""));

    final List<WorkflowInstanceExecutionData> data;
    try {
      if (tail) {
        final Optional<Workflow> workflow = storage.workflow(workflowId);
        if (!workflow.isPresent()) {
          return Response.forStatus(Status.NOT_FOUND.withReasonPhrase("Could not find workflow."));
        }
        final WorkflowState workflowState = storage.workflowState(workflowId);
        if (!workflowState.nextNaturalTrigger().isPresent()) {
          return Response.forStatus(Status.NOT_FOUND.withReasonPhrase("No next natural trigger for workflow."));
        }
        final Schedule schedule = workflow.get().configuration().schedule();
        final Instant nextNaturalTrigger = workflowState.nextNaturalTrigger().get();
        final Instant startInstant = TimeUtil.offsetInstant(nextNaturalTrigger, schedule, -limit);
        final String tailStart = ParameterUtil.toParameter(schedule, startInstant);
        final String tailStop = ParameterUtil.toParameter(schedule, nextNaturalTrigger);
        data = storage.executionData(workflowId, tailStart, tailStop);
      } else if (start.isEmpty()) {
        data = storage.executionData(workflowId, offset, limit);
      } else {
        data = storage.executionData(workflowId, start, stop);
      }
    } catch (IOException e) {
      throw new RuntimeException("Failed to get execution data of workflow " + workflowId.toKey(), e);
    }
    return Response.forPayload(data);
  }

  private Response<WorkflowInstanceExecutionData> instance(
      String componentId,
      String id,
      String instanceId) {
    final WorkflowId workflowId = WorkflowId.create(componentId, id);
    final WorkflowInstance workflowInstance = WorkflowInstance.create(workflowId, instanceId);

    try {
      final WorkflowInstanceExecutionData workflowInstanceExecutionData =
          storage.executionData(workflowInstance);

      return Response.forPayload(workflowInstanceExecutionData);
    } catch (ResourceNotFoundException e) {
      return Response.forStatus(Status.NOT_FOUND.withReasonPhrase(e.getMessage()));
    } catch (IOException e) {
      throw new RuntimeException("Failed to get execution data of workflow instance" + workflowInstance.toKey(), e);
    }
  }

  private static String arg(String name, RequestContext rc) {
    return rc.pathArgs().get(name);
  }
}<|MERGE_RESOLUTION|>--- conflicted
+++ resolved
@@ -122,7 +122,6 @@
   private Response<ByteString> deleteWorkflow(String cid, String wfid, AuthContext ac) {
     final WorkflowId workflowId = WorkflowId.create(cid, wfid);
     try {
-<<<<<<< HEAD
       var deletedWorkflow = storage.runInTransactionWithRetries(tx -> {
         var workflowOpt = tx.workflow(workflowId);
         if (workflowOpt.isEmpty()) {
@@ -138,27 +137,7 @@
       LOG.info("Workflow removed: {}", workflowId);
       return Response.forStatus(Status.NO_CONTENT);
     } catch (IOException e) {
-      LOG.warn("Failed to delete workflow: {}", workflowId);
-      return Response.forStatus(Status.INTERNAL_SERVER_ERROR.withReasonPhrase("Error in internal storage"));
-=======
-      workflow = storage.workflow(workflowId);
-    } catch (IOException e) {
-      throw new RuntimeException("Couldn't read workflow " + workflowId, e);
-    }
-    
-    if (!workflow.isPresent()) {
-      return Response.forStatus(Status.NOT_FOUND.withReasonPhrase("Workflow does not exist"));
-    }
-
-    // TODO: run in transaction
-
-    workflowActionAuthorizer.authorizeWorkflowAction(ac, workflow.get());
-
-    try {
-      storage.delete(workflowId);
-    } catch (IOException e) {
-      throw new RuntimeException("Couldn't remove workflow " + workflowId, e);
->>>>>>> fd1860dd
+      throw new RuntimeException("Failed to delete workflow: " + workflowId, e);
     }
   }
 
