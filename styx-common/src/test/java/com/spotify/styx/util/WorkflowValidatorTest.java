--- conflicted
+++ resolved
@@ -154,13 +154,9 @@
         .add(limit("too many resources", resources.size(), MAX_RESOURCES))
         .add(resources.stream().map(r ->
             limit("resource name too long", r.length(), MAX_RESOURCE_LENGTH)).toArray(String[]::new))
-<<<<<<< HEAD
-        .add("invalid offset: Unable to parse offset period")
-=======
-        .add("invalid offset: Text cannot be parsed to a Period")
         .add(limit("too many env vars", env.size(), MAX_ENV_VARS))
         .add(limit("env too big", envSize, MAX_ENV_SIZE))
->>>>>>> f156b5e9
+        .add("invalid offset: Unable to parse offset period")
         .build();
 
     assertThat(errors, containsInAnyOrder(expectedErrors.toArray()));
